--- conflicted
+++ resolved
@@ -30,15 +30,10 @@
     "@typescript-eslint/parser": "^6.2.1",
     "concurrently": "^8.2.0",
     "eslint": "^8.46.0",
-<<<<<<< HEAD
-    "husky": "^8.0.3",
-    "lint-staged": "^13.2.3",
-=======
     "form-data": "^4.0.4",
     "husky": "^8.0.3",
     "lint-staged": "^13.2.3",
     "node-fetch": "^2.7.0",
->>>>>>> fb91ba38
     "prettier": "^3.0.1",
     "ts-node": "^10.9.1"
   },
