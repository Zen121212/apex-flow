--- conflicted
+++ resolved
@@ -1,13 +1,9 @@
 import 'reflect-metadata';
 import { NestFactory } from '@nestjs/core';
 import { AppModule } from './app.module';
-<<<<<<< HEAD
-import * as cookieParser from 'cookie-parser';
-=======
 const cookieParser = require('cookie-parser');
 const cors = require('cors');
 const express = require('express');
->>>>>>> fb91ba38
 
 async function bootstrap() {
   // Create NestJS application with Express platform (default)
@@ -46,32 +42,6 @@
 
   // Set global prefix for all routes
   app.setGlobalPrefix('api');
-
-  // Register cookie support
-  await app.register(require('@fastify/cookie'), {
-    secret: process.env.COOKIE_SECRET || 'cookie-secret-key',
-  });
-
-  // Register multipart support for file uploads
-  await app.register(require('@fastify/multipart'), {
-    limits: {
-      fileSize: 100 * 1024 * 1024, // 100MB
-    },
-  });
-
-  // Enable CORS
-  app.enableCors({
-    origin: [
-      process.env.FRONTEND_URL || 'http://localhost:5173',
-      'http://localhost:5173',
-      'http://127.0.0.1:5173',
-      'http://localhost:3001', // Keep this for backwards compatibility
-      'http://127.0.0.1:3001'
-    ],
-    methods: ['GET', 'POST', 'PUT', 'DELETE', 'OPTIONS', 'PATCH'],
-    allowedHeaders: ['Content-Type', 'Authorization', 'X-Requested-With'],
-    credentials: true,
-  });
 
   // Health check endpoint
   app.getHttpAdapter().get('/health', (_req, res) => {
@@ -125,40 +95,6 @@
     });
   });
 
-  // Root endpoint
-  app.getHttpAdapter().get('/', (_req, reply) => {
-    reply.send({
-      message: 'ApexFlow API Gateway',
-      version: '1.0.0',
-      endpoints: {
-        health: '/health',
-        auth: {
-          register: 'POST /auth/register',
-          login: 'POST /auth/login',
-          logout: 'POST /auth/logout',
-          profile: 'GET /auth/profile'
-        },
-        documents: {
-          upload: 'POST /documents/upload',
-          process: 'POST /documents/:id/process'
-        },
-        search: {
-          query: 'POST /search/query'
-        },
-        integrations: {
-          list: 'GET /integrations',
-          create: 'POST /integrations',
-          get: 'GET /integrations/:id',
-          update: 'PUT /integrations/:id',
-          delete: 'DELETE /integrations/:id',
-          test: 'POST /integrations/:id/test',
-          toggle: 'POST /integrations/:id/toggle'
-        }
-      },
-      timestamp: new Date().toISOString()
-    });
-  });
-
   const port = process.env.API_GATEWAY_PORT ? Number(process.env.API_GATEWAY_PORT) : 3000;
   app.use((req, res, next) => {
     console.log(`Request: ${req.method} ${req.url}`);
