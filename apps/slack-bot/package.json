{
  "name": "@apex-flow/slack-bot",
  "version": "1.0.0",
  "private": true,
  "scripts": {
    "dev": "ts-node src/index.ts",
    "build": "tsc -p tsconfig.json",
    "start": "node dist/index.js",
<<<<<<< HEAD
    "test": "echo \"No tests specified\"",
=======
    "test": "jest",
    "test:watch": "jest --watch",
    "test:coverage": "jest --coverage",
>>>>>>> fb91ba38
    "lint": "echo \"Linting not configured for this workspace\""
  },
  "dependencies": {
    "@slack/bolt": "^3.14.0",
    "axios": "^1.5.0",
    "dotenv": "^16.3.1",
    "express": "^4.21.2"
  },
  "devDependencies": {
    "@types/jest": "^29.5.5",
    "@types/node": "^20.5.1",
    "jest": "^29.6.4",
    "ts-jest": "^29.1.1",
    "ts-node": "^10.9.1",
    "typescript": "^5.1.6"
  }
}<|MERGE_RESOLUTION|>--- conflicted
+++ resolved
@@ -6,13 +6,9 @@
     "dev": "ts-node src/index.ts",
     "build": "tsc -p tsconfig.json",
     "start": "node dist/index.js",
-<<<<<<< HEAD
-    "test": "echo \"No tests specified\"",
-=======
     "test": "jest",
     "test:watch": "jest --watch",
     "test:coverage": "jest --coverage",
->>>>>>> fb91ba38
     "lint": "echo \"Linting not configured for this workspace\""
   },
   "dependencies": {
